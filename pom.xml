<?xml version="1.0" encoding="UTF-8"?>
<!--

    Copyright 2017 The OpenTracing Authors

    Licensed under the Apache License, Version 2.0 (the "License"); you may not use this file except
    in compliance with the License. You may obtain a copy of the License at

    http://www.apache.org/licenses/LICENSE-2.0

    Unless required by applicable law or agreed to in writing, software distributed under the License
    is distributed on an "AS IS" BASIS, WITHOUT WARRANTIES OR CONDITIONS OF ANY KIND, either express
    or implied. See the License for the specific language governing permissions and limitations under
    the License.

-->
<project xmlns="http://maven.apache.org/POM/4.0.0" xmlns:xsi="http://www.w3.org/2001/XMLSchema-instance" xsi:schemaLocation="http://maven.apache.org/POM/4.0.0 http://maven.apache.org/xsd/maven-4.0.0.xsd">

    <modelVersion>4.0.0</modelVersion>

    <!-- Artifact identification -->
    <groupId>io.opentracing.contrib</groupId>
    <artifactId>opentracing-globaltracer</artifactId>
    <version>0.1.2-SNAPSHOT</version>
    <packaging>jar</packaging>

    <!-- Project information -->
    <name>Global Tracer resolution</name>
    <description>Library to obtain a Tracer reference from anywhere in your application</description>
    <url>https://github.com/opentracing-contrib/java-globaltracer</url>
    <inceptionYear>2017</inceptionYear>

    <licenses>
        <license>
            <name>Apache License, Version 2.0</name>
            <url>https://www.apache.org/licenses/LICENSE-2.0.txt</url>
            <distribution>repo</distribution>
        </license>
    </licenses>

    <properties>
        <project.build.sourceEncoding>UTF-8</project.build.sourceEncoding>
        <project.reporting.outputEncoding>UTF-8</project.reporting.outputEncoding>
        <build.java.version>1.6</build.java.version>

<<<<<<< HEAD
        <opentracing-api.version>0.21.0</opentracing-api.version>
        <tracerresolver.version>0.1.0</tracerresolver.version>
=======
        <opentracing-api.version>0.22.0</opentracing-api.version>
>>>>>>> b99b8176
        <junit.version>4.12</junit.version>
        <hamcrest.version>1.3</hamcrest.version>
        <mockito.version>1.10.19</mockito.version>

        <maven-plugin.version>0.3.3</maven-plugin.version>
        <maven-compiler-plugin.version>2.5.1</maven-compiler-plugin.version>
        <maven-source-plugin.version>2.4</maven-source-plugin.version>
        <maven-javadoc-plugin.version>2.10.3</maven-javadoc-plugin.version>
        <license-maven-plugin.version>2.11</license-maven-plugin.version>
        <maven-release-plugin.version>2.5.3</maven-release-plugin.version>
        <centralsync-maven-plugin.version>0.1.0</centralsync-maven-plugin.version>
    </properties>

    <developers>
        <developer>
            <name>Sjoerd Talsma</name>
            <email>sjoerd@talsma-ict.nl</email>
            <url>https://github.com/sjoerdtalsma</url>
            <organization>Talsma ICT</organization>
        </developer>
    </developers>

    <scm>
        <url>https://github.com/opentracing-contrib/java-globaltracer</url>
        <connection>scm:git:https://github.com/opentracing-contrib/java-globaltracer.git</connection>
        <developerConnection>scm:git:https://github.com/opentracing-contrib/java-globaltracer.git</developerConnection>
        <tag>HEAD</tag>
    </scm>

    <issueManagement>
        <system>Github</system>
        <url>https://github.com/opentracing-contrib/java-globaltracer/issues</url>
    </issueManagement>

    <distributionManagement>
        <repository>
            <id>bintray</id>
            <url>https://api.bintray.com/maven/opentracing/maven/java-globaltracer/;publish=1</url>
        </repository>
        <snapshotRepository>
            <id>jfrog-snapshots</id>
            <url>http://oss.jfrog.org/artifactory/oss-snapshot-local</url>
        </snapshotRepository>
    </distributionManagement>

    <dependencies>
        <dependency>
            <groupId>io.opentracing</groupId>
            <artifactId>opentracing-api</artifactId>
            <version>${opentracing-api.version}</version>
        </dependency>
        <dependency>
            <groupId>io.opentracing</groupId>
            <artifactId>opentracing-noop</artifactId>
            <version>${opentracing-api.version}</version>
        </dependency>
        <dependency>
            <groupId>io.opentracing</groupId>
            <artifactId>opentracing-util</artifactId>
            <version>${opentracing-api.version}</version>
        </dependency>
        <dependency>
            <groupId>io.opentracing.contrib</groupId>
            <artifactId>opentracing-tracerresolver</artifactId>
            <version>${tracerresolver.version}</version>
        </dependency>

        <dependency>
            <groupId>io.opentracing</groupId>
            <artifactId>opentracing-mock</artifactId>
            <version>${opentracing-api.version}</version>
            <scope>test</scope>
        </dependency>
        <dependency>
            <groupId>junit</groupId>
            <artifactId>junit</artifactId>
            <version>${junit.version}</version>
            <scope>test</scope>
        </dependency>
        <dependency>
            <groupId>org.hamcrest</groupId>
            <artifactId>hamcrest-library</artifactId>
            <version>${hamcrest.version}</version>
            <scope>test</scope>
        </dependency>
        <dependency>
            <groupId>org.mockito</groupId>
            <artifactId>mockito-all</artifactId>
            <version>${mockito.version}</version>
            <scope>test</scope>
        </dependency>
    </dependencies>

    <build>
        <pluginManagement>
            <plugins>
                <!-- mvn -N io.takari:maven:wrapper -Dmaven=3.3.9 -->
                <plugin>
                    <groupId>io.takari</groupId>
                    <artifactId>maven</artifactId>
                    <version>${maven-plugin.version}</version>
                </plugin>
            </plugins>
        </pluginManagement>

        <plugins>
            <plugin>
                <groupId>org.apache.maven.plugins</groupId>
                <artifactId>maven-compiler-plugin</artifactId>
                <version>${maven-compiler-plugin.version}</version>
                <configuration>
                    <source>${build.java.version}</source>
                    <target>${build.java.version}</target>
                    <encoding>${project.build.sourceEncoding}</encoding>
                    <showDeprecation>true</showDeprecation>
                </configuration>
            </plugin>
            <plugin>
                <groupId>com.mycila</groupId>
                <artifactId>license-maven-plugin</artifactId>
                <version>${license-maven-plugin.version}</version>
                <configuration>
                    <header>${project.basedir}/src/etc/header.txt</header>
                    <excludes>
                        <exclude>.travis.yml</exclude>
                        <exclude>.gitignore</exclude>
                        <exclude>.mvn/**</exclude>
                        <exclude>mvnw*</exclude>
                        <exclude>etc/header.txt</exclude>
                        <exclude>**/.idea/**</exclude>
                        <exclude>LICENSE</exclude>
                        <exclude>**/*.md</exclude>
                        <exclude>src/test/resources/**</exclude>
                        <exclude>src/main/resources/**</exclude>
                    </excludes>
                    <strictCheck>true</strictCheck>
                </configuration>
                <dependencies>
                    <dependency>
                        <groupId>com.mycila</groupId>
                        <artifactId>license-maven-plugin-git</artifactId>
                        <version>${license-maven-plugin.version}</version>
                    </dependency>
                </dependencies>
                <executions>
                    <execution>
                        <goals>
                            <goal>check</goal>
                        </goals>
                        <phase>compile</phase>
                    </execution>
                </executions>
            </plugin>
            <plugin>
                <artifactId>maven-release-plugin</artifactId>
                <version>${maven-release-plugin.version}</version>
                <configuration>
                    <useReleaseProfile>false</useReleaseProfile>
                    <releaseProfiles>release</releaseProfiles>
                    <autoVersionSubmodules>true</autoVersionSubmodules>
                    <tagNameFormat>@{project.version}</tagNameFormat>
                </configuration>
            </plugin>
            <plugin>
                <groupId>io.zipkin.centralsync-maven-plugin</groupId>
                <artifactId>centralsync-maven-plugin</artifactId>
                <version>${centralsync-maven-plugin.version}</version>
                <configuration>
                    <subject>opentracing</subject>
                    <repo>maven</repo>
                    <packageName>java-globaltracer</packageName>
                </configuration>
            </plugin>
        </plugins>
    </build>

    <profiles>
        <profile>
            <id>release</id>
            <build>
                <plugins>
                    <plugin>
                        <groupId>org.apache.maven.plugins</groupId>
                        <artifactId>maven-source-plugin</artifactId>
                        <version>${maven-source-plugin.version}</version>
                        <executions>
                            <execution>
                                <id>attach-sources</id>
                                <goals>
                                    <goal>jar-no-fork</goal>
                                </goals>
                            </execution>
                        </executions>
                    </plugin>
                    <plugin>
                        <groupId>org.apache.maven.plugins</groupId>
                        <artifactId>maven-javadoc-plugin</artifactId>
                        <version>${maven-javadoc-plugin.version}</version>
                        <executions>
                            <execution>
                                <id>generate-javadoc</id>
                                <goals>
                                    <goal>jar</goal>
                                </goals>
                            </execution>
                        </executions>
                    </plugin>
                </plugins>
            </build>
        </profile>
    </profiles>

</project><|MERGE_RESOLUTION|>--- conflicted
+++ resolved
@@ -43,12 +43,8 @@
         <project.reporting.outputEncoding>UTF-8</project.reporting.outputEncoding>
         <build.java.version>1.6</build.java.version>
 
-<<<<<<< HEAD
-        <opentracing-api.version>0.21.0</opentracing-api.version>
+        <opentracing-api.version>0.22.0</opentracing-api.version>
         <tracerresolver.version>0.1.0</tracerresolver.version>
-=======
-        <opentracing-api.version>0.22.0</opentracing-api.version>
->>>>>>> b99b8176
         <junit.version>4.12</junit.version>
         <hamcrest.version>1.3</hamcrest.version>
         <mockito.version>1.10.19</mockito.version>
