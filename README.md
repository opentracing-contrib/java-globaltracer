[![Build Status][ci-img]][ci] [![Released Version][maven-img]][maven]

<<<<<<< HEAD
# Global tracer resolution for Java
Global Tracer forwarding to another Tracer implementation.  
**Note:** A simplified version of the `GlobalTracer` ~~may become~~ was 
integrated into [opentracing-java] in version 0.21.0.
This contrib project ~~will be deprecated soon~~ is now deprecated as of version `0.1.1`.  
The `ServiceLoader` functionality has been transferred to the [TracerResolver] contrib project.
=======
# _:exclamation: deprecated :exclamation:_ Global tracer resolution for Java

Global Tracer forwarding to another Tracer implementation.

**:exclamation:Note:** `GlobalTracer` has been included in core 
OpenTracing Java since [opentracing-java] version `0.21.0`.  
**_This contrib project is now deprecated._**
>>>>>>> dff50a26

## GlobalTracer
Provides the `GlobalTracer.get()` method that returns the singleton _global tracer_.  

When the tracer is needed it is lazily looked up using the following rules:
 1. The tracer from the last `register(tracer)` call always takes precedence.</li>
<<<<<<< HEAD
 2. If no tracer was registered, one is resolved by the [TracerResolver].  
 3. If no Tracer is resolved, the `NoopTracer` will be used.
=======
 2. If no tracer was registered, one resolved by the [TracerResolver].
 3. If no single implementation is found, the `NoopTracer` will be used.
>>>>>>> dff50a26

## How to use this library
Some examples on how this library can be used:

### Application intialization
Initialize a new tracer from the application configuration
and let it to become the `GlobalTracer` for the application:
```java
    Tracer configuredTracer = applicationConfiguration.buildConfiguredTracer();
    GlobalTracer.register(configuredTracer);
```

### Using the global tracer
Once initialized, all application code can instrument tracing by starting new spans like:
```java
    try (Span span = GlobalTracer.get().buildSpan("someOperation").start()) {
        // ... Traced block of code ...
    }
```

If no GlobalTracer is configured, this code will not throw any exceptions.
Tracing is simply delegated to the `NoopTracer` instead.

  [ci-img]: https://img.shields.io/travis/opentracing-contrib/java-globaltracer/master.svg
  [ci]: https://travis-ci.org/opentracing-contrib/java-globaltracer
  [maven-img]: https://img.shields.io/maven-central/v/io.opentracing.contrib/opentracing-globaltracer.svg
  [maven]: http://search.maven.org/#search%7Cga%7C1%7Copentracing-globaltracer
  [opentracing-java]: https://github.com/opentracing/opentracing-java
  [tracerresolver]: https://github.com/opentracing-contrib/java-tracerresolver<|MERGE_RESOLUTION|>--- conflicted
+++ resolved
@@ -1,13 +1,5 @@
 [![Build Status][ci-img]][ci] [![Released Version][maven-img]][maven]
 
-<<<<<<< HEAD
-# Global tracer resolution for Java
-Global Tracer forwarding to another Tracer implementation.  
-**Note:** A simplified version of the `GlobalTracer` ~~may become~~ was 
-integrated into [opentracing-java] in version 0.21.0.
-This contrib project ~~will be deprecated soon~~ is now deprecated as of version `0.1.1`.  
-The `ServiceLoader` functionality has been transferred to the [TracerResolver] contrib project.
-=======
 # _:exclamation: deprecated :exclamation:_ Global tracer resolution for Java
 
 Global Tracer forwarding to another Tracer implementation.
@@ -15,20 +7,14 @@
 **:exclamation:Note:** `GlobalTracer` has been included in core 
 OpenTracing Java since [opentracing-java] version `0.21.0`.  
 **_This contrib project is now deprecated._**
->>>>>>> dff50a26
 
 ## GlobalTracer
 Provides the `GlobalTracer.get()` method that returns the singleton _global tracer_.  
 
 When the tracer is needed it is lazily looked up using the following rules:
  1. The tracer from the last `register(tracer)` call always takes precedence.</li>
-<<<<<<< HEAD
  2. If no tracer was registered, one is resolved by the [TracerResolver].  
  3. If no Tracer is resolved, the `NoopTracer` will be used.
-=======
- 2. If no tracer was registered, one resolved by the [TracerResolver].
- 3. If no single implementation is found, the `NoopTracer` will be used.
->>>>>>> dff50a26
 
 ## How to use this library
 Some examples on how this library can be used:
